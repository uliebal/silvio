<<<<<<< HEAD
name: Release silvio on pypi
on: push

jobs:
  build:
    name: Build and publish silvio
    runs-on: ubuntu-latest
    steps:
      - uses: actions/checkout@v4
        with:
          persistent-credentials: false
      - name: Set up Python
        uses: actions/setup-python@v5
        with:
          python-version: '3.10'

      - name: Install dependencies
        run: >-
          python -m
          pip install
          build
          --user

      - name: Build silvio
        run: python -m build
      - name: Store distribution packages
        uses: actions/upload-artifact@v4
        with:
          name: python-package-distributions
          path: dist/

  publish-to-pypi:
    name: Publish silvio to PyPI
    if: startWith(github.ref, 'refs/tags/')
    needs: build
    runs-on: ubuntu-latest
    environment:
      name: release
      url: https://pypi.org/project/silvio/
    permissions:
      id-token: write

    steps:
      - name: Download distribution packages
        uses: actions/download-artifact@v4
        with:
          name: python-package-distributions
          path: dist/
      - name: Publish silvio to PyPI
        uses: pypa/gh-action-pypi-publish@release/v1
=======
.PHONY: clean clean-test clean-pyc clean-build docs bump-patch help
.DEFAULT_GOAL := help

define BROWSER_PYSCRIPT
import os, webbrowser, sys

from urllib.request import pathname2url

webbrowser.open("file://" + pathname2url(os.path.abspath(sys.argv[1])))
endef
export BROWSER_PYSCRIPT

define PRINT_HELP_PYSCRIPT
import re, sys

for line in sys.stdin:
	match = re.match(r'^([a-zA-Z_-]+):.*?## (.*)$$', line)
	if match:
		target, help = match.groups()
		print("%-20s %s" % (target, help))
endef
export PRINT_HELP_PYSCRIPT

BROWSER := python -c "$$BROWSER_PYSCRIPT"

help:
	@python -c "$$PRINT_HELP_PYSCRIPT" < $(MAKEFILE_LIST)

clean: clean-build clean-pyc clean-test ## remove all build, test, coverage and Python artifacts

clean-build: ## remove build artifacts
	rm -fr build/
	rm -fr dist/
	rm -fr .eggs/
	find . -name '*.egg-info' -exec rm -fr {} +
	find . -name '*.egg' -exec rm -f {} +

clean-pyc: ## remove Python file artifacts
	find . -name '*.pyc' -exec rm -f {} +
	find . -name '*.pyo' -exec rm -f {} +
	find . -name '*~' -exec rm -f {} +
	find . -name '__pycache__' -exec rm -fr {} +

clean-test: ## remove test and coverage artifacts
	rm -fr .tox/
	rm -f .coverage
	rm -fr htmlcov/
	rm -fr .pytest_cache

lint/flake8: ## check style with flake8
	flake8 silvio tests
lint/black: ## check style with black
	black --check silvio tests

lint: lint/flake8 lint/black ## check style

test: ## run tests quickly with the default Python
	pytest

test-all: ## run tests on every Python version with tox
	tox

coverage: ## check code coverage quickly with the default Python
	coverage run --source silvio -m pytest
	coverage report -m
	coverage html
	$(BROWSER) htmlcov/index.html

docs: ## generate Sphinx HTML documentation, including API docs
	rm -f docs/source/silvio.rst
	rm -f docs/source/modules.rst
	sphinx-apidoc -o docs/source src/silvio
	$(MAKE) -C docs clean
	$(MAKE) -C docs html
	$(BROWSER) docs/_build/html/index.html

servedocs: docs ## compile the docs watching for changes
	watchmedo shell-command -p '*.rst' -c '$(MAKE) -C docs html' -R -D .

release: dist ## package and upload a release
	twine upload --repository pypi_all dist/*

dist: clean ## builds source and wheel package
	python setup.py sdist
	python setup.py bdist_wheel
	ls -l dist
# local installation with
# pip install -e .

install: clean ## install the package to the active Python's site-packages
	python setup.py install

bump-patch: ## Bump the version by a patch
	bump2version --verbose patch
>>>>>>> e5ea124c
<|MERGE_RESOLUTION|>--- conflicted
+++ resolved
@@ -1,147 +1,50 @@
-<<<<<<< HEAD
-name: Release silvio on pypi
-on: push
-
-jobs:
-  build:
-    name: Build and publish silvio
-    runs-on: ubuntu-latest
-    steps:
-      - uses: actions/checkout@v4
-        with:
-          persistent-credentials: false
-      - name: Set up Python
-        uses: actions/setup-python@v5
-        with:
-          python-version: '3.10'
-
-      - name: Install dependencies
-        run: >-
-          python -m
-          pip install
-          build
-          --user
-
-      - name: Build silvio
-        run: python -m build
-      - name: Store distribution packages
-        uses: actions/upload-artifact@v4
-        with:
-          name: python-package-distributions
-          path: dist/
-
-  publish-to-pypi:
-    name: Publish silvio to PyPI
-    if: startWith(github.ref, 'refs/tags/')
-    needs: build
-    runs-on: ubuntu-latest
-    environment:
-      name: release
-      url: https://pypi.org/project/silvio/
-    permissions:
-      id-token: write
-
-    steps:
-      - name: Download distribution packages
-        uses: actions/download-artifact@v4
-        with:
-          name: python-package-distributions
-          path: dist/
-      - name: Publish silvio to PyPI
-        uses: pypa/gh-action-pypi-publish@release/v1
-=======
-.PHONY: clean clean-test clean-pyc clean-build docs bump-patch help
-.DEFAULT_GOAL := help
-
-define BROWSER_PYSCRIPT
-import os, webbrowser, sys
-
-from urllib.request import pathname2url
-
-webbrowser.open("file://" + pathname2url(os.path.abspath(sys.argv[1])))
-endef
-export BROWSER_PYSCRIPT
-
-define PRINT_HELP_PYSCRIPT
-import re, sys
-
-for line in sys.stdin:
-	match = re.match(r'^([a-zA-Z_-]+):.*?## (.*)$$', line)
-	if match:
-		target, help = match.groups()
-		print("%-20s %s" % (target, help))
-endef
-export PRINT_HELP_PYSCRIPT
-
-BROWSER := python -c "$$BROWSER_PYSCRIPT"
-
-help:
-	@python -c "$$PRINT_HELP_PYSCRIPT" < $(MAKEFILE_LIST)
-
-clean: clean-build clean-pyc clean-test ## remove all build, test, coverage and Python artifacts
-
-clean-build: ## remove build artifacts
-	rm -fr build/
-	rm -fr dist/
-	rm -fr .eggs/
-	find . -name '*.egg-info' -exec rm -fr {} +
-	find . -name '*.egg' -exec rm -f {} +
-
-clean-pyc: ## remove Python file artifacts
-	find . -name '*.pyc' -exec rm -f {} +
-	find . -name '*.pyo' -exec rm -f {} +
-	find . -name '*~' -exec rm -f {} +
-	find . -name '__pycache__' -exec rm -fr {} +
-
-clean-test: ## remove test and coverage artifacts
-	rm -fr .tox/
-	rm -f .coverage
-	rm -fr htmlcov/
-	rm -fr .pytest_cache
-
-lint/flake8: ## check style with flake8
-	flake8 silvio tests
-lint/black: ## check style with black
-	black --check silvio tests
-
-lint: lint/flake8 lint/black ## check style
-
-test: ## run tests quickly with the default Python
-	pytest
-
-test-all: ## run tests on every Python version with tox
-	tox
-
-coverage: ## check code coverage quickly with the default Python
-	coverage run --source silvio -m pytest
-	coverage report -m
-	coverage html
-	$(BROWSER) htmlcov/index.html
-
-docs: ## generate Sphinx HTML documentation, including API docs
-	rm -f docs/source/silvio.rst
-	rm -f docs/source/modules.rst
-	sphinx-apidoc -o docs/source src/silvio
-	$(MAKE) -C docs clean
-	$(MAKE) -C docs html
-	$(BROWSER) docs/_build/html/index.html
-
-servedocs: docs ## compile the docs watching for changes
-	watchmedo shell-command -p '*.rst' -c '$(MAKE) -C docs html' -R -D .
-
-release: dist ## package and upload a release
-	twine upload --repository pypi_all dist/*
-
-dist: clean ## builds source and wheel package
-	python setup.py sdist
-	python setup.py bdist_wheel
-	ls -l dist
-# local installation with
-# pip install -e .
-
-install: clean ## install the package to the active Python's site-packages
-	python setup.py install
-
-bump-patch: ## Bump the version by a patch
-	bump2version --verbose patch
->>>>>>> e5ea124c
+name: Release silvio on pypi
+on: push
+
+jobs:
+  build:
+    name: Build and publish silvio
+    runs-on: ubuntu-latest
+    steps:
+      - uses: actions/checkout@v4
+        with:
+          persistent-credentials: false
+      - name: Set up Python
+        uses: actions/setup-python@v5
+        with:
+          python-version: '3.10'
+
+      - name: Install dependencies
+        run: >-
+          python -m
+          pip install
+          build
+          --user
+
+      - name: Build silvio
+        run: python -m build
+      - name: Store distribution packages
+        uses: actions/upload-artifact@v4
+        with:
+          name: python-package-distributions
+          path: dist/
+
+  publish-to-pypi:
+    name: Publish silvio to PyPI
+    if: startWith(github.ref, 'refs/tags/')
+    needs: build
+    runs-on: ubuntu-latest
+    environment:
+      name: release
+      url: https://pypi.org/project/silvio/
+    permissions:
+      id-token: write
+
+    steps:
+      - name: Download distribution packages
+        uses: actions/download-artifact@v4
+        with:
+          name: python-package-distributions
+          path: dist/
+      - name: Publish silvio to PyPI
+        uses: pypa/gh-action-pypi-publish@release/v1